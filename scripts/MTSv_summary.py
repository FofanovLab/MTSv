--- conflicted
+++ resolved
@@ -1,131 +1,123 @@
-import argparse
-from ete3 import NCBITaxa
-import os.path as path
-from  os import getcwd
-from os.path import expanduser
-from collections import defaultdict
-import pandas as pd
-NCBI = NCBITaxa()
-
-div_map = {2:'Bacteria', 10239: 'Viruses (excluding environmental sample',
-           2157: 'Archaea', 12884: 'Viroids', 28384: "Other and synthetic sequences",
-           2759: "Eukaryotes", 33090: "Green Plants", 4751: "Fungi",
-           7742: "Vertebrates (excluding Primates, Chiroptera, Bos taurus, Canis lupus familiaris)",
-           9443: "Primates (excluding Homo sapiens)",
-           9397: "Chiroptera", 9913: "Bos Taurus", 9615: "Canis lupus familiaris",
-           9606: "Homo sapiens"}
-
-
-
-def path_type(input_path):
-    if not path.isdir(input_path):
-        raise argparse.ArgumentTypeError(
-            "Not a valid path: {}".format(input_path))
-    return path.abspath(input_path)
-
-def file_type(input_file):
-    if not path.isfile(input_file):
-        raise argparse.ArgumentTypeError(
-            "Not a valid file path: {}".format(input_file))
-    return path.abspath(input_file)
-
-def tax2div(taxid):
-    lineage = NCBI.get_lineage(taxid)
-    for level in lineage[::-1]:
-        if level in div_map:
-            return div_map[level]
-    return "Unknown"
-        
-
-if __name__ == "__main__":
-    PARSER = argparse.ArgumentParser(
-        prog="MTSv Summary",
-        description="Summarize number of hits for each taxa, "
-                    "including signature hits.",
-    formatter_class=argparse.ArgumentDefaultsHelpFormatter
-    )
-
-    PARSER.add_argument(
-        "project_name", metavar='PROJECT_NAME', type=str,
-        help="Project name and output file prefix"
-    )
-
-    PARSER.add_argument(
-        "all", metavar="COLLAPSE_FILE", type=file_type,
-        help="Path to MTSv-collapse output file"
-    )
-    
-
-    PARSER.add_argument(
-        "-o", "--out_path", type=path_type, default="./",
-        help="Output directory"
-    )
-
-    PARSER.add_argument(
-        "--update", action="store_true",
-        help="Update taxdump"
-    )
-
-    PARSER.add_argument(
-        "--taxdump", type=file_type, default=None,
-        help="Alternative path to taxdump.
-             "Default is home directory where ete3 "
-             "automatically downloads the file."
-    )
-
-    ARGS = PARSER.parse_args()
-    NCBI = NCBITaxa()
-    if ARGS.update:
-        NCBI.update_taxonomy_database()
-
-    if ARGS.taxdump is not None:
-        NCBI.update_taxonomy_database(
-            path.abspath(ARGS.taxdump))
-    
-    outfile = path.join(
-        ARGS.out_path, "{0}_summary.csv".format(ARGS.project_name))
-<<<<<<< HEAD
-
-    get_summary(outpath)
-
-    def get_summary(outpath):
-=======
->>>>>>> 81bd828c
-
-    data_dict = {}
-    
-    strip = str.strip
-    with open(ARGS.all, "r") as infile:
-        for line in infile:
-            line = line.strip().rsplit(":", 1)
-            taxa = [int(strip(tax)) for tax in line[1].split(",")]
-            signature = True if len(taxa) == 1 else False
-            counts = [int(c) for c in line[0].split("_")[1:]]
-            for taxon in taxa:
-                if taxon not in data_dict:
-                    data_dict[taxon] = {i:[0,0,0] for i in range(len(counts))}
-                for sample, count in enumerate(counts):
-                    data_dict[taxon][sample][0] += count
-                    data_dict[taxon][sample][1] += bool(count)
-                    if signature:
-                        data_dict[taxon][sample][2] += count
-
-    taxid2name = NCBI.get_taxid_translator(data_dict.keys())      
-    data_list = []
-    for taxa, samples in data_dict.items():
-        for sample, value in samples.items():
-            row_list = [taxa, tax2div(taxa), taxid2name[taxa], sample, value[0], value[1], value[2]]
-            data_list.append(row_list)
-
-    data_frame = pd.DataFrame(
-        data_list,
-        columns=["TaxID","Division", "Sci. Name", "Sample",
-        "Total Hits", "Unique Hits", "Signature Hits"])
-      
-
-<<<<<<< HEAD
-    data_frame.to_csv(outfile, index=False) 
-=======
-    data_frame.to_csv(outfile, index=False) 
-
->>>>>>> 81bd828c
+import argparse
+from ete3 import NCBITaxa
+import os.path as path
+from  os import getcwd
+from os.path import expanduser
+from collections import defaultdict
+import pandas as pd
+NCBI = NCBITaxa()
+
+div_map = {2:'Bacteria', 10239: 'Viruses (excluding environmental sample',
+           2157: 'Archaea', 12884: 'Viroids', 28384: "Other and synthetic sequences",
+           2759: "Eukaryotes", 33090: "Green Plants", 4751: "Fungi",
+           7742: "Vertebrates (excluding Primates, Chiroptera, Bos taurus, Canis lupus familiaris)",
+           9443: "Primates (excluding Homo sapiens)",
+           9397: "Chiroptera", 9913: "Bos Taurus", 9615: "Canis lupus familiaris",
+           9606: "Homo sapiens"}
+
+
+
+def path_type(input_path):
+    if not path.isdir(input_path):
+        raise argparse.ArgumentTypeError(
+            "Not a valid path: {}".format(input_path))
+    return path.abspath(input_path)
+
+def file_type(input_file):
+    if not path.isfile(input_file):
+        raise argparse.ArgumentTypeError(
+            "Not a valid file path: {}".format(input_file))
+    return path.abspath(input_file)
+
+def tax2div(taxid):
+    lineage = NCBI.get_lineage(taxid)
+    for level in lineage[::-1]:
+        if level in div_map:
+            return div_map[level]
+    return "Unknown"
+        
+
+if __name__ == "__main__":
+    PARSER = argparse.ArgumentParser(
+        prog="MTSv Summary",
+        description="Summarize number of hits for each taxa, "
+                    "including signature hits.",
+    formatter_class=argparse.ArgumentDefaultsHelpFormatter
+    )
+
+    PARSER.add_argument(
+        "project_name", metavar='PROJECT_NAME', type=str,
+        help="Project name and output file prefix"
+    )
+
+    PARSER.add_argument(
+        "all", metavar="COLLAPSE_FILE", type=file_type,
+        help="Path to MTSv-collapse output file"
+    )
+    
+
+    PARSER.add_argument(
+        "-o", "--out_path", type=path_type, default="./",
+        help="Output directory"
+    )
+
+    PARSER.add_argument(
+        "--update", action="store_true",
+        help="Update taxdump"
+    )
+
+    PARSER.add_argument(
+        "--taxdump", type=file_type, default=None,
+        help="Alternative path to taxdump.
+             "Default is home directory where ete3 "
+             "automatically downloads the file."
+    )
+
+    ARGS = PARSER.parse_args()
+    NCBI = NCBITaxa()
+    if ARGS.update:
+        NCBI.update_taxonomy_database()
+
+    if ARGS.taxdump is not None:
+        NCBI.update_taxonomy_database(
+            path.abspath(ARGS.taxdump))
+    
+    outfile = path.join(
+        ARGS.out_path, "{0}_summary.csv".format(ARGS.project_name))
+
+    get_summary(outpath)
+
+    def get_summary(outpath):
+
+    data_dict = {}
+    
+    strip = str.strip
+    with open(ARGS.all, "r") as infile:
+        for line in infile:
+            line = line.strip().rsplit(":", 1)
+            taxa = [int(strip(tax)) for tax in line[1].split(",")]
+            signature = True if len(taxa) == 1 else False
+            counts = [int(c) for c in line[0].split("_")[1:]]
+            for taxon in taxa:
+                if taxon not in data_dict:
+                    data_dict[taxon] = {i:[0,0,0] for i in range(len(counts))}
+                for sample, count in enumerate(counts):
+                    data_dict[taxon][sample][0] += count
+                    data_dict[taxon][sample][1] += bool(count)
+                    if signature:
+                        data_dict[taxon][sample][2] += count
+
+    taxid2name = NCBI.get_taxid_translator(data_dict.keys())      
+    data_list = []
+    for taxa, samples in data_dict.items():
+        for sample, value in samples.items():
+            row_list = [taxa, tax2div(taxa), taxid2name[taxa], sample, value[0], value[1], value[2]]
+            data_list.append(row_list)
+
+    data_frame = pd.DataFrame(
+        data_list,
+        columns=["TaxID","Division", "Sci. Name", "Sample",
+        "Total Hits", "Unique Hits", "Signature Hits"])
+      
+
+    data_frame.to_csv(outfile, index=False) 